# Rust OpenCV bindings

[![Build status](https://github.com/twistedfall/opencv-rust/workflows/opencv-rust/badge.svg)](https://github.com/twistedfall/opencv-rust/actions/workflows/opencv-rust.yml)
[![Documentation](https://docs.rs/opencv/badge.svg)](https://docs.rs/opencv)
[![Package](https://img.shields.io/crates/v/opencv.svg)](https://crates.io/crates/opencv)

Experimental Rust bindings for OpenCV 3 and 4.

The API is usable, but unstable and not very battle-tested; use at your own risk.

[Changelog](https://github.com/twistedfall/opencv-rust/blob/master/CHANGES.md)
[Troubleshooting](https://github.com/twistedfall/opencv-rust/blob/master/TROUBLESHOOTING.md)
[Support the project](https://github.com/sponsors/twistedfall)

## Quickstart

Make sure the supported OpenCV version (3.4 or 4.x) and Clang (part of LLVM, needed for automatic binding
generation) are installed in your system.

Update your Cargo.toml
```toml
opencv = "0.88.7"
```

Import prelude
```rust
use opencv::prelude::*;
```

## Getting OpenCV

See [INSTALL.md](https://github.com/twistedfall/opencv-rust/blob/master/INSTALL.md) for instructions on how to install required
system dependencies.

## Troubleshooting

See [TROUBLESHOOTING.md](https://github.com/twistedfall/opencv-rust/blob/master/TROUBLESHOOTING.md) for some common issues and
their solutions.

## Environment variables

The following variables must be set when building without `pkg_config`, `cmake` or `vcpkg`. You can set them
on any platform, the specified values will override those automatically discovered.

* `OPENCV_LINK_LIBS`
  Comma separated list of library names to link to. `.lib`, `.so` or `.dylib` extension is optional. If you
  specify the ".framework" extension then build script will link a macOS framework instead of plain shared
  library.
  E.g. "opencv_world411".

  If this list starts with '+' (plus sign) then the specified items will be appended to whatever the system
  probe returned. E.g. a value of "+dc1394" will do a system discovery of the OpenCV library and its linked
  libraries and then will additionally link `dc1394` library at the end. Can be useful if the system probe
  produces a mostly working setup, but has incomplete link list, or the order is wrong (especially important
  during static linking).

* `OPENCV_LINK_PATHS`
  Comma separated list of paths to search for libraries to link. E.g. "C:\tools\opencv\build\x64\vc15\lib".
  The path list can start with '+', see `OPENCV_LINK_LIBS` for a detailed explanation (e.g.
  "+/usr/local/lib").

* `OPENCV_INCLUDE_PATHS`
  Comma separated list of paths to search for system include files during compilation. E.g.
  "C:\tools\opencv\build\include". One of the directories specified therein must contain
  "opencv2/core/version.hpp" or "core/version.hpp" file, it's used to detect the version of the headers.
  The path list can start with '+', see `OPENCV_LINK_LIBS` for a detailed explanation (e.g.
  "+/opt/cuda/targets/x86_64-linux/include/").

The following variables are rarely used, but you might need them under some circumstances:

* `OPENCV_PACKAGE_NAME`
  In some cases you might want to override the pkg-config, cmake or vcpkg package name, you can use this
  environment variable for that. If you set it pkg-config will expect to find the file with that name and `.pc`
  extension in the package directory. Cmake will look for that file with `.cmake` extension. And vcpkg will use
  that name to try to find package in `packages` directory under `VCPKG_ROOT`. You can also use separate
  environment variables to set different package names for different package systems:
    * `OPENCV_PKGCONFIG_NAME`
    * `OPENCV_CMAKE_NAME`
    * `OPENCV_VCPKG_NAME`

* `OPENCV_CMAKE_BIN`
  Path to cmake binary (used in OpenCV discovery process using cmake). If not set then just "cmake" will be
  used. For example, you can set something like "/usr/local/bin/cmake" here.

* `OPENCV_DISABLE_PROBES`
  Comma separated list of OpenCV package auto-discovery systems to exclude from running. Might be useful if
  one of the higher priority systems is producing incorrect results. Can contain the following values:
    * environment - reads data only from the `OPENCV_LINK_LIBS`, `OPENCV_LINK_PATHS` and `OPENCV_INCLUDE_PATHS`
      environment variables
    * pkg_config
    * cmake
    * vcpkg_cmake - like vcpkg, but only uses vcpkg for path discovery, the actual OpenCV probe is done using
      cmake (cmake related environment variables are applicable with this probe)
    * vcpkg

* `OPENCV_MSVC_CRT`
  Allows selecting the CRT library when building with MSVC for Windows. Allowed values are `"static"` for `/MT`
  and `"dynamic"` for `/MD`.

The following variables affect the building the of the `opencv` crate, but belong to external components:

* `PKG_CONFIG_PATH`
  Where to look for `*.pc` files see the [man pkg-config](https://linux.die.net/man/1/pkg-config)
  Path specified here must contain `opencv.pc` (pre OpenCV 4) or `opencv4.pc` (OpenCV 4 and later).

* `VCPKG_ROOT`, `VCPKGRS_DYNAMIC` and `VCPKGRS_TRIPLET`
  The root of `vcpkg` installation, flag allowing use of `*.dll` libraries and selected `vcpkg` triplet, see the
  [documentation for `vcpkg` crate](https://docs.rs/vcpkg)

* `OpenCV_DIR`
  The directory that contains OpenCV package cmake files. Usually there are `OpenCVConfig.cmake`,
  `OpenCVConfig-version.cmake` and `OpenCVModules.cmake` in it.

* `LD_LIBRARY_PATH`
  On Linux it sets the list of directories to look for the installed `*.so` files during runtime.
  [Linux documentation](https://tldp.org/HOWTO/Program-Library-HOWTO/shared-libraries.html) has more info.
  Path specified here must contain `libopencv_*.so` files.

* `DYLD_LIBRARY_PATH` and `DYLD_FALLBACK_LIBRARY_PATH`
  Similar to `LD_LIBRARY_PATH`, but for loading `*.dylib` files on macOS, see [man dyld](https://man.cx/dyld(1))
  and [this SO answer](https://stackoverflow.com/a/3172515) for more info. Path specified here must contain
  `*.dylib` files.

* `PATH`
  Windows searches for `*.dll`s in `PATH` among other places, be sure to set it up, or copy required OpenCV
  `*.dll`s next to your binary. Be sure to specify paths in UNIX style (/C/Program Files/Dir) because colon
   in `PATH` might be interpreted as the entry separator. Summary [here](https://stackoverflow.com/a/6546427).

* clang crate environment variables
  See crate's [README](https://github.com/KyleMayes/clang-sys/blob/master/README.md#environment-variables)

## Cargo features
* There is a feature named after each OpenCV module (e.g. `imgproc`, `highgui`, etc.). They are all enabled by
  default, but if a corresponding module is not found then it will silently be ignored. If you need to select a
  specific set of modules be sure to disable the default features and provide the required feature set:
  ```
  opencv = { version = ..., default-features = false, features = ["calib3d", "features2d", "flann"]}
  ```
* `rgb` - allow using [`rgb`](https://crates.io/crates/rgb) crate types as `Mat` elements

## API details

[API Documentation](https://docs.rs/opencv) is automatically translated from OpenCV's doxygen docs. Most
likely you'll still want to refer to the official [OpenCV C++ documentation](https://docs.opencv.org/master)
as well.

### OpenCV version support

The following OpenCV versions are supported at the moment:
* 3.4
* 4.x

### Minimum rustc version (MSRV)

<<<<<<< HEAD
Currently, version 1.66.0 or later is required. General policy is that rust version from 1 year ago is supported.
Bumping versions older than that is not considered a breaking change.
=======
Currently, version 1.65.0 or later is required.
>>>>>>> 2cb0af9e

### Platform support

Currently, the main development and testing of the crate is performed on Linux, but other major platforms are
also supported: macOS and Windows.

For some more details please refer to the CI build scripts:
[Linux OpenCV install](https://github.com/twistedfall/opencv-rust/blob/master/ci/install-ubuntu.sh),
[macOS OpenCV install as framework](https://github.com/twistedfall/opencv-rust/blob/master/ci/install-macos-framework.sh),
[macOS OpenCV install via brew](https://github.com/twistedfall/opencv-rust/blob/master/ci/install-macos-brew.sh),
[Windows OpenCV install via Chocolatey](https://github.com/twistedfall/opencv-rust/blob/master/ci/install-windows-chocolatey.sh),
[Windows OpenCV install via vcpkg](https://github.com/twistedfall/opencv-rust/blob/master/ci/install-windows-vcpkg.sh),
[Test runner script](https://github.com/twistedfall/opencv-rust/blob/master/ci/script.sh).

### Functionality

Generally the crate tries to only wrap OpenCV API and provide some convenience functions
to be able to use it in Rust easier. We try to avoid adding any functionality besides
that.

### Errors

Most functions return a `Result` to expose a potential C++ exception. Although some methods like property reads
or functions that are marked CV_NOEXCEPT in the OpenCV headers are infallible and return a naked value.

### CV_MAKETYPE

`CV_MAKETYPE` and related `CV_MAT_DEPTH` constant functions are available to replace the corresponding OpenCV macros.
Yet it's usually easier to call `::opencv_type()` function on the corresponding Rust type. E.g.:
```rust
let t = u16::opencv_type(); // equivalent to CV_MAKETYPE(CV_16U, 1)
let t = Vec2f::opencv_type(); // equivalent to CV_MAKETYPE(CV_32F, 2)
```

### C++ operators
Some C++ operators are supported, they are converted to the corresponding functions on Rust side. Here is the
list with the corresponding function name:
* `[]` → `get()` or `get_mut()`
* `+`, `-` → `add()`, `sub()`
* `*`, `/` → `mul()`, `div()`
* `()` (function call) → `apply()`
* `=` → `set()`
* `*` (deref) → `try_deref()` or `try_deref_mut()`
* `==`, `!=` → `equals()`, `not_equals()`
* `>`, `>=` → `greater_than()`, `greater_than_or_equal()`
* `<`, `<=` → `less_than()`, `less_than_or_equal()`
* `++`, `--` → `incr()`, `decr()`
* `&`, `|`, `^` → `and()`, `or()`, `xor()`
* `!` → `negate()`

### Class fields

Fields of OpenCV classes are accessible through setters and getters. Those functions are infallible, they
return the value directly instead of `Result`.

### Infallible functions

For infallible functions (like setters) that accept `&str` values the following logic applies: if a Rust
string passed as argument contains null byte then this string will be truncated up to that null byte. So if
for example you pass "123\0456" to the setter, the property will be set to "123".

### Callbacks

Some API functions accept callbacks, e.g. `set_mouse_callback`. While currently it's possible to successfully
use those functions there are some limitations to keep in mind. Current implementation of callback handling
leaks the passed callback argument. That means that the closure used as a callback will never be freed during
the lifetime of a program and moreover Drop will not be called for it. There is a plan to implement possibility
to be able to free at least some closures.

### Unsafety

Although the crate tries to provide an ergonomic Rust interface for OpenCV, don't expect
Rust safety guarantees at this stage. It's especially true for the borrow-checking and the
shared mutable ownership. Notable example would be `Mat` which is a reference counted
object in its essence. You can own a seemingly separate `Mat` in Rust terms, but
it's going to be a mutable reference to the other `Mat` under the hood. Treat safety
of the crate's API as you would treat one of C++, use `clone()` when needed.

## Contrib modules

To be able to use some modules you need to have [`opencv_contrib`](https://github.com/opencv/opencv_contrib)
installed. You can find the full list of contrib modules [here](https://github.com/opencv/opencv_contrib/tree/master/modules).

## Missing modules and functions

While most of the API is covered, for various reasons (that might no longer hold) there are modules and
functions that are not yet implemented. If a missing module/function is near and dear to you, please file an
issue (or better, open a pull request!).

## The binding strategy

This crate works similar to the model of python and java's OpenCV wrappers - it uses libclang to parse the
OpenCV C++ headers, generates a C interface to the C++ API, and wraps the C interface in Rust.

All the major modules in the C++ API are merged together in a huge `cv::` namespace. We instead made one rust
module for each major OpenCV module. So, for example, C++ `cv::Mat` is `opencv::core::Mat` in this crate.

The methods and field names have been snake_cased. Methods arguments with default value lose these default
values, but they are reported in the API documentation.

Overloaded methods have been mostly manually given different names or automatically renamed to *_1, *_2, etc.

## Older OpenCV branches support
### OpenCV 2

If you can't use OpenCV 3.x or higher, the (no longer maintained) `0.2.4` version of this crate is known to
work with OpenCV `2.4.7.13` (and probably other 2.4 versions). Please refer to the README.md file for that
version because the crate has gone through the considerable rewrite since.

### OpenCV 3.2

The last version with confirmed OpenCV 3.2 support is 0.75.0, after that this branch of OpenCV is no longer
tested and supported. It may still work though.

## Contributor's Guide

The binding generator code lives in a separate crate under [binding-generator](binding-generator). During the
build phase it creates bindings from the header files and puts them into [bindings](bindings) directory. Those
are then transferred to [src](src) for the consumption by the crate users.

The crate itself, as imported by users, consists of generated rust code in [src](src) committed to the repo.
This way, users don't have to handle the code generation overhead in their builds. When developing this crate,
you can test changes to the binding generation using `cargo build -vv`. When changing the `binding-generator`,
be sure to push changes to the generated code!

If you're looking for things to improve be sure to search for `todo` and `fixme` labels in the project
source, those usually carry the comment of what exactly needs to be fixed.

The license for the original work is [MIT](https://opensource.org/licenses/MIT).

Special thanks to [ttacon](https://github.com/ttacon) for yielding the crate name.<|MERGE_RESOLUTION|>--- conflicted
+++ resolved
@@ -152,12 +152,8 @@
 
 ### Minimum rustc version (MSRV)
 
-<<<<<<< HEAD
 Currently, version 1.66.0 or later is required. General policy is that rust version from 1 year ago is supported.
 Bumping versions older than that is not considered a breaking change.
-=======
-Currently, version 1.65.0 or later is required.
->>>>>>> 2cb0af9e
 
 ### Platform support
 
