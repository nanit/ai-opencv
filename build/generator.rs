--- conflicted
+++ resolved
@@ -188,17 +188,10 @@
 
 		// add module entry to hub.rs and move the file into src/opencv/hub
 		write_has_module(&mut hub_rs, module)?;
-<<<<<<< HEAD
-		writeln!(hub_rs, "pub mod {};", module)?;
-		let module_filename = format!("{}.rs", module);
+		writeln!(hub_rs, "pub mod {module};")?;
+		let module_filename = format!("{module}.rs");
 		let target_file = file_move_to_dir(&OUT_DIR.join(module_filename), &target_module_dir)?;
 		let mut f = OpenOptions::new().append(true).open(target_file)?;
-=======
-		writeln!(hub_rs, "pub mod {module};")?;
-		let module_filename = format!("{module}.rs");
-		let target_file = file_move_to_dir(&OUT_DIR.join(&module_filename), &target_module_dir)?;
-		let mut f = OpenOptions::new().append(true).open(&target_file)?;
->>>>>>> 04c76003
 		add_manual(&mut f, module)?;
 
 		// merge multiple *-.type.rs files into a single types.rs
